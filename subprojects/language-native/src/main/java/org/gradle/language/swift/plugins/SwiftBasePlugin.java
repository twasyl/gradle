--- conflicted
+++ resolved
@@ -151,30 +151,6 @@
                     link.setDebuggable(binary.isDebuggable());
 
                     ((DefaultSwiftSharedLibrary)binary).getRuntimeFile().set(link.getBinaryFile());
-<<<<<<< HEAD
-                } else if (binary instanceof SwiftBundle) {
-                    // Specific compiler arguments
-                    compile.getCompilerArgs().add("-parse-as-library");
-
-                    // Add a link task
-                    LinkMachOBundle link = tasks.create(names.getTaskName("link"), LinkMachOBundle.class);
-                    link.source(binary.getObjects());
-                    link.lib(binary.getLinkLibraries());
-                    final PlatformToolProvider toolProvider = ((NativeToolChainInternal) toolChain).select(currentPlatform);
-                    Provider<RegularFile> exeLocation = buildDirectory.file(providers.provider(new Callable<String>() {
-                        @Override
-                        public String call() {
-                            return toolProvider.getExecutableName("exe/" + names.getDirName() + binary.getModule().get());
-                        }
-                    }));
-                    link.setOutputFile(exeLocation);
-                    link.setTargetPlatform(currentPlatform);
-                    link.setToolChain(toolChain);
-                    link.setDebuggable(binary.isDebuggable());
-
-                    ((DefaultSwiftBundle)binary).getRuntimeFile().set(link.getBinaryFile());
-=======
->>>>>>> 778ed6b2
                 }
             }
         });
